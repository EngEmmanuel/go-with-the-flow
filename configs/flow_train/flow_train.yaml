defaults:
  - _self_ # First takes priority so any properties redefined here take precedence
  - model: unet
  - flow: mean
  - paths: ibme # Simply override in cli call
  - eval_ckpt: eval

dataset:
  path: ${paths.data_path}/CAMUS_Latents_${vae.resolution}
  normalise_latents: true
  latent_scaling_path: ${paths.data_path}/CAMUS_Latents_${vae.resolution}/CAMUS_Scaling_${vae.resolution}.pt
  max_frames: 32
  batch_size: 5
  cond_pad_mask: true  # Whether to append the padding mask to the conditioning input
  masking_distribution: uniform  # Distribution to use for random masking; 'uniform' or 'geometric'

vae:
  resolution: 16f8 #(keep)
  scaling_factors:
    4f4: 0.1080
    4f8: 0.2232
    16f8: 1.33

  scaling_factor: ${vae.scaling_factors.${vae.resolution}}

trainer:
  lr: 1e-4
  lr_scheduler: null
  warmup_epochs: 10
  loss_mask: pad
  uncond_prob: 0.0
  kwargs:
    max_epochs: 1000
    precision: 16
    accelerator: auto
<<<<<<< HEAD
    accumulate_grad_batches: 3
=======
    #val_check_interval: 0.1
    accumulate_grad_batches: 1
>>>>>>> 2ea5062c
    #profiler: simple
    #overfit_batches: 0.05 #debug

#ema:
#  kwargs:
#    decay: 0.999
#    start_step: 1
#    every_n_steps: 1
#    use_buffers: true

sample:
  every_n_epochs: 50
  model_sample_kwargs: ${flow.sample_kwargs}


ckpt:
  metric:
    monitor: val_loss
    filename: '{epoch}-{step}-{${ckpt.metric.monitor}:.3f}'
    save_top_k: 1
    mode: min
    save_last: True

  
wandb:
  init_kwargs:
    project: go-with-the-flow
    entity: engemmanuel
    group: ${flow.type}
    #mode: offline

hydra:
  run:
    dir: ${paths.train_output_path}/tests/${now:%Y-%m-%d}/${now:%H-%M-%S}<|MERGE_RESOLUTION|>--- conflicted
+++ resolved
@@ -33,12 +33,8 @@
     max_epochs: 1000
     precision: 16
     accelerator: auto
-<<<<<<< HEAD
-    accumulate_grad_batches: 3
-=======
     #val_check_interval: 0.1
     accumulate_grad_batches: 1
->>>>>>> 2ea5062c
     #profiler: simple
     #overfit_batches: 0.05 #debug
 
