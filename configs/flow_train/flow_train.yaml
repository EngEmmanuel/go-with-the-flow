--- conflicted
+++ resolved
@@ -59,20 +59,12 @@
     save_last: True
 
   
-<<<<<<< HEAD
 # wandb:
-#   project: go-with-the-flow
-#   entity: engemmanuel
-#   group: ${flow.type}
-#   #mode: offline
-=======
-wandb:
-  init_kwargs:
-    project: go-with-the-flow
-    entity: engemmanuel
-    group: ${flow.type}
-  #mode: offline
->>>>>>> 2c16cb86
+#   init_kwargs:
+#     project: go-with-the-flow
+#     entity: engemmanuel
+#     group: ${flow.type}
+#     #mode: offline
 
 hydra:
   run:
