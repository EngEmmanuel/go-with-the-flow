--- conflicted
+++ resolved
@@ -400,12 +400,4 @@
         total_time += elapsed
         all_latents_dirs[scheme_name] = latents_dir / scheme_name
 
-<<<<<<< HEAD
-    return all_latents_dirs, total_time
-=======
-    return all_latents_dirs
-
-
-
-
->>>>>>> eb0422ce
+    return all_latents_dirs, total_time