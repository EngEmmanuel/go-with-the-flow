
import re
import yaml
import wandb
import torch
import hydra

import pandas as pd
import matplotlib.pyplot as plt

from tqdm import tqdm
from pathlib import Path
from omegaconf import OmegaConf, DictConfig

import sys
sys.path.append(str(Path(__file__).resolve().parent.parent))

from utils import select_device
from utils.evaluation import *
from evaluation.latents_to_videos import convert_latents_directory
from evaluation.metrics import compute_metrics_for_datasets, run_stylegan_metrics

class EvaluateTrainProcess():
    def __init__(self, cfg: DictConfig, run_dir=None, output_dir=None):
        self.cfg = cfg
        self.device = select_device()

        # Potentially override dirs
        self.run_dir = Path(run_dir) if run_dir is not None else Path(self.cfg.run_dir)
        self.output_dir = Path(output_dir) if output_dir is not None else Path(self.cfg.output_dir)

        self.ckpt_dir = self.run_dir / "checkpoints"
        self.latent_dir = self.run_dir / "sample_videos"
        self.wandb_dir = self.run_dir / "wandb"
        if not self.wandb_dir.exists():
            self.wandb_dir = None


        self._get_latents_and_checkpoints()

        self.query = {
            'reconstruction-nmfmax': "rec_or_gen == 'rec' and n_missing_frames == 'max'",
            'generation-nmfmax': "rec_or_gen == 'gen' and n_missing_frames == 'max'"
        }

        self.results_dir = self.latent_dir / "mid_train_evaluation_results"
        self.results_dir.mkdir(parents=True, exist_ok=True)
    
    def _get_latents_and_checkpoints(self):
        'Gets and sorts all checkpoint paths in the run directory'
        latent_dir_names = {x.stem for x in self.latent_dir.glob("*")}
        ckpt_names = {x.stem for x in self.ckpt_dir.glob("*.ckpt")}

        common = latent_dir_names & ckpt_names
        only_in_latents = latent_dir_names - ckpt_names
        only_in_ckpts = ckpt_names - latent_dir_names
        if (only_in_latents) or (only_in_ckpts):
            print('Warning:', 'Only in latents:', only_in_latents, 'Only in ckpts:', only_in_ckpts)
        
        if 'last' in common:
            common.remove('last')
            self.names = sorted(common, key=lambda x: int(x.split('step=')[1])) + ['last']
        else:
            self.names = sorted(common, key=lambda x: int(x.split('step=')[1]))
                        
    def _name_to_ckpt_path(self, name: str) -> Path:
        'Converts a latent directory name to its corresponding checkpoint path'
        return self.ckpt_dir / f"{name}.ckpt"
    
    def _name_to_latent_path(self, name: str) -> Path:
        'Converts a latent directory name to its corresponding latent directory path'
        return self.latent_dir / name

    def _get_wandb_info(self):
        'Gets wandb project, entity, and run id from the run directory'

        run_cfg_dir = Path(self.run_dir) / '.hydra' / 'config.yaml'
        run_cfg = OmegaConf.load(run_cfg_dir)
        project = run_cfg.wandb.project
        entity = run_cfg.wandb.entity

        # Get run id
        match = [x for x in self.wandb_dir.glob("run-*")]
        if not match:
            raise ValueError("No wandb run directory found.")
        if len(match) > 1:
            print("Multiple wandb run directories found; using the first one.")
            print([x.name for x in match])
        
        run_id = match[0].name.split("-")[-1]
        return project, entity, run_id

    def load_results_df(self) -> pd.DataFrame:
        'Loads a results dataframe from a CSV file'
        path = self.results_dir / "all_checkpoints_results.csv"
        if not path.exists():
            raise FileNotFoundError(f"Results file not found: {path}")
        df = pd.read_csv(path)
        return df

    def _delete_files(self, paths: list[Path]):
        'Deletes specified files to save space'
        for p in paths:
            if p.exists():
                print(f"Deleting {'/'.join(p.parts[-5:])}")
                p.unlink()

    def _delete_latents(self, names: list[str]):
        for name in names:
            latent_path = self._name_to_latent_path(name)
            files = [x for x in latent_path.glob('*.pt')]
            self._delete_files(files)

    def decode_checkpoint_latents(self, latents_dir: Path):
        'Evaluates a single checkpoint and saves outputs to output_dir'

        decoded_videos_dirs = []
        for name, query in self.query.items():
            decoded_videos_dir = convert_latents_directory(
                real_data_path = Path(self.cfg.real_data_path),
                latents_dir = latents_dir,
                run_dir = self.run_dir,
                repo_id = self.cfg.repo_id,
                query = {'name': name, 'pattern': query},
                output_dir = self.output_dir / latents_dir.name / name,
                types = self.cfg.types,
                fps_metadata_csv = self.cfg.fps_metadata_csv,
                decode_batch_size = self.cfg.get('decode_batch_size', 32),
                device = self.device,
                debugging = self.cfg.get('debugging', False)
                #test_n=4
            )

            decoded_videos_dirs.append(decoded_videos_dir)
        return decoded_videos_dirs

    def calculate_metrics(self, decoded_videos_dir: Path, stylegan_only: bool = False):
        '''
        Evaluates a single checkpoint and saves outputs to output_dir'
        stylegan metrics are combined with pairwise metrics if both are requested
        '''
        stylegan_metrics = [x for x in self.cfg.metrics.get('stylegan_metrics', [])]
        pairwise_metrics = [x for x in self.cfg.metrics.get('pairwise_metrics', [])]
        eval_types = [x for x in self.cfg.types if 'framewise' in x]

        results = {}
        for types in eval_types:
            stylegan_metric_results = {}
            if stylegan_metrics:
                stylegan_metric_results = run_stylegan_metrics(
                    decoded_videos_dir / types,
                    stylegan_metrics=','.join(stylegan_metrics),
                    n_gpus=self.cfg.metrics.get('n_gpus', 1)
                )

                if stylegan_only:
                    results[types] = {'stylegan_results': stylegan_metric_results['results']}

            pairwise_metric_results = {}
            if pairwise_metrics and not stylegan_only:
                stylegan_payload = {'stylegan_results': stylegan_metric_results.get('results', {})}

                pairwise_metric_results = compute_metrics_for_datasets(
                    decoded_videos_dir / types,
                    metrics=pairwise_metrics,
                    payload_kwargs=stylegan_payload
                )

                results[types] = pairwise_metric_results['results']

        return results

# stylegan_metrics_results = {'results': {'fvd2048_10f': 4845.533858185447}, 'metric': 'fvd2048_10f', 'total_time': 79.95496463775635, 'total_time_str': '1m 20s', 'num_gpus': 1, 'snapshot_pkl': None, 'timestamp': 1763237845.608205} 
    
    def process_checkpoint(self, name: str, save_results:bool = True, save_dir: Path | None = None):
        decoded_videos_dirs = self.decode_checkpoint_latents(
            self._name_to_latent_path(name)
        )

        # match queries to decoded dirs
        query_to_video_dir = {k: v for k, v in zip(self.query.keys(), decoded_videos_dirs) if k in v.parts}

        rows = []
        for query, video_dir in query_to_video_dir.items():
            metric_results = self.calculate_metrics(
                video_dir,
                stylegan_only = 'generation' in query
            )
            print(metric_results)
            rows.extend(self._results_to_rows(name, query, metric_results))


        # Potentially save results
        if save_results:
            df = pd.DataFrame(rows)
            if save_dir is None:
                save_dir = self.results_dir / f"ckpt_{name}_results.csv"
        
            df.to_csv(save_dir, index=False)

        return rows

    def _results_to_rows(self, name, task, metric_results):
        rows = [
            {'checkpoint': name, 'task': task, 'type': k, 
             **v.get('stylegan_results', {}), 
             **{ pm['metric']: pm['mean'] for pm in v.get('summary', []) }
            } 
                for k, v in metric_results.items()
        ]
        return rows


    def process_checkpoints(self, save_results: bool = True, save_dir: Path | None = None, delete_latents_after: bool = False):
        rows = []
        for name in tqdm(self.names, desc="Processing checkpoints..."):
            row = self.process_checkpoint(name, save_results=False)
            rows.extend(row)
        
        results_df = pd.DataFrame(rows)
        if save_results:
            if save_dir is None:
                save_dir = self.results_dir / "all_checkpoints_results.csv"

            results_df.to_csv(save_dir, index=False)
            print(f"Saved all checkpoint results to {save_dir}")
        
        if delete_latents_after:
            is_df_empty = results_df.empty

            if is_df_empty:
                print("Results DataFrame is empty; skipping latent deletion in case there was an error.")
            else:
                self._delete_latents(self.names)

        self.results_df = results_df
        return results_df


    def plot_metrics(self, df=None, save_path=None):
        """Plot each metric vs epoch, grouped by task, and optionally save the figure."""
        if df is None:
            df = self.results_df

        df = df.copy()
        df[['epoch','step']] = pd.DataFrame(
            df['checkpoint'].apply(extract_epoch_step_from_checkpoint_str).tolist(), index=df.index
            )

        # support 'last' checkpoint: try to load real epoch/global_step from the saved checkpoint
        df = resolve_last_checkpoint_positions(
            df,
            load_last_ckpt_fn = lambda: torch.load(self._name_to_ckpt_path('last'))
        )

        metric_cols = [c for c in df.columns if c not in ('checkpoint','task','type','epoch','step')]
        metric_cols = [m for m in metric_cols if not df[m].dropna().empty]
        if not metric_cols:
            raise ValueError("No metrics to plot.")

        tasks = df['task'].unique()
        fig, axes = plt.subplots(nrows=len(metric_cols), figsize=(8, 3*len(metric_cols)), constrained_layout=True)
        if len(metric_cols) == 1:
            axes = [axes]

        for ax, metric in zip(axes, metric_cols):
            plotted = False
            for task in tasks:
                sub = df[df['task'] == task].copy()
                if sub[metric].dropna().empty:
                    continue
                sub = sub.sort_values(['epoch','step'], na_position='last')
                ax.plot(sub['epoch'], sub[metric], marker='o', label=task)
                plotted = True
            if plotted:
                ax.set_title(metric)
                ax.set_xlabel('epoch')
                ax.set_ylabel(metric)
                ax.legend()
                ax.grid(True)
            else:
                ax.set_visible(False)

        if not save_path:
            save_path = self.results_dir / "metrics_plot.png"

        fig.savefig(save_path, dpi=800, bbox_inches='tight')

        return fig, axes
    
    def log_results_to_wandb(self, results_df=None):
        """
        Log self.results_df to the W&B run:
        - Upload the results as a W&B Table.
        - For each metric column, log a W&B-generated line plot with x=step and y=<metric>,
          with separate series per task. Supports 'last' checkpoint resolution like plot_metrics.
        """

        if results_df is None:
            if not hasattr(self, 'results_df') or self.results_df is None or self.results_df.empty:
                print("No results_df available; run process_checkpoints() first.")
                return
            results_df = self.results_df.copy()
        else:
            df = results_df.copy()
        # Attach to the same W&B run
        project, entity, run_id = self._get_wandb_info()
        init_kwargs = dict(project=project, entity=entity, id=run_id, resume='allow')
        if self.wandb_dir:
            init_kwargs['dir'] = str(self.wandb_dir)
        run = wandb.init(**init_kwargs)

        # Prepare dataframe: add epoch/step and resolve 'last'
        df[['epoch','step']] = pd.DataFrame(
            df['checkpoint'].apply(extract_epoch_step_from_checkpoint_str).tolist(), index=df.index
        )
        df = resolve_last_checkpoint_positions(
            df,
            load_last_ckpt_fn=lambda: torch.load(self._name_to_ckpt_path('last'))
        )
        df['step'] = pd.to_numeric(df['step'], errors='coerce')

        # Log the raw results as a W&B table
        table = wandb.Table(dataframe=df)
        wandb.log({"mid_train_evaluation/results_table": table})

        # Identify metric columns (exclude non-metrics)
        exclude = {'checkpoint', 'task', 'type', 'epoch', 'step'}
        metric_cols = [c for c in df.columns if c not in exclude and df[c].notna().any()]

        # Build W&B-generated line plots per metric, series grouped by task, x=step
        tasks = [t for t in df['task'].dropna().unique()]
        for metric in metric_cols:
            xs_list, ys_list, keys = [], [], []
            for task in tasks:
                sub = df[df['task'] == task][['step', metric]].dropna(subset=['step', metric]).copy()
                if sub.empty:
                    continue
                # Aggregate to one value per step per task (average across 'type' etc.)
                agg = sub.groupby('step', as_index=True)[metric].mean().sort_index()
                if agg.empty:
                    continue
                xs_list.append(agg.index.astype(int).tolist())
                ys_list.append(agg.values.astype(float).tolist())
                keys.append(str(task))

            if xs_list:
                chart = wandb.plot.line_series(
                    xs=xs_list,
                    ys=ys_list,
                    keys=keys,
                    title=f"{metric}",
                    xname="step"
                )
                wandb.log({f"mid_train_evaluation/metrics/{metric}": chart})

        run.finish()

@hydra.main(version_base=None, config_path='configs', config_name='evaluate_ckpts')
def main(eval_ckpt_cfg: DictConfig):
    evaluator = EvaluateTrainProcess(eval_ckpt_cfg)
<<<<<<< HEAD
    df = evaluator.process_checkpoints(delete_latents_after=True)
    print("Final Results DataFrame:\n", df)
    try:
        evaluator.log_results_to_wandb()
    except Exception as e:
        print("W&B logging failed:", e)
        evaluator.log_results_to_wandb(df)
    evaluator.plot_metrics(save_path=evaluator.results_dir / "metrics_plot.png")
=======
    df = evaluator.load_results_df()
    evaluator.log_results_to_wandb(df)

    if False:
        df = evaluator.process_checkpoints(delete_latents_after=True)
        print("Final Results DataFrame:\n", df)
        evaluator.plot_metrics(save_path=evaluator.results_dir / "metrics_plot.png")
>>>>>>> 2c16cb86


if __name__ == "__main__":
    main()<|MERGE_RESOLUTION|>--- conflicted
+++ resolved
@@ -359,24 +359,11 @@
 @hydra.main(version_base=None, config_path='configs', config_name='evaluate_ckpts')
 def main(eval_ckpt_cfg: DictConfig):
     evaluator = EvaluateTrainProcess(eval_ckpt_cfg)
-<<<<<<< HEAD
     df = evaluator.process_checkpoints(delete_latents_after=True)
     print("Final Results DataFrame:\n", df)
-    try:
-        evaluator.log_results_to_wandb()
-    except Exception as e:
-        print("W&B logging failed:", e)
-        evaluator.log_results_to_wandb(df)
+
+    evaluator.log_results_to_wandb()
     evaluator.plot_metrics(save_path=evaluator.results_dir / "metrics_plot.png")
-=======
-    df = evaluator.load_results_df()
-    evaluator.log_results_to_wandb(df)
-
-    if False:
-        df = evaluator.process_checkpoints(delete_latents_after=True)
-        print("Final Results DataFrame:\n", df)
-        evaluator.plot_metrics(save_path=evaluator.results_dir / "metrics_plot.png")
->>>>>>> 2c16cb86
 
 
 if __name__ == "__main__":
